import socket
import threading
from struct import pack_into, unpack_from
from typing import Any, Callable, List, Optional, Tuple

_CONNECTOR: Optional['_Connector'] = None


def connect_simulator(
    handler: Callable[[], None],
    interval: float,
    address: str,
    course: str,
    timeout: float,
) -> None:
    global _CONNECTOR

    if _CONNECTOR is not None:
        raise Exception(
            'This process have already connected to the simulator.')

    _CONNECTOR = _Connector(
        handler=handler,
        interval=interval,
        address=address,
        course=course,
        timeout=timeout)
    _CONNECTOR.run()
    _CONNECTOR = None


def _get_connector() -> '_Connector':
    global _CONNECTOR

    if _CONNECTOR is None:
        raise Exception(
            'This process have been not connected to the simulator yet.')

    return _CONNECTOR


class _Connector(object):
    def __init__(
        self,
        handler: Callable[[], None],
        interval: float,
        address: str,
        course: str,
        timeout: float,
    ) -> None:
        if course.lower() == 'right':
            self.send_address = (address, 54003)
            self.recv_address = ('0.0.0.0', 54004)
        else:
            self.send_address = (address, 54001)
            self.recv_address = ('0.0.0.0', 54002)

        self.handler = handler
        self.interval = round(interval * 1_000_000)
        self.timeout = timeout

        self.recv_buffer = bytearray(1024)
        self.recv_data = bytearray(1024)
        self.send_data = bytearray(1024)
        self.reserved_data: List[Tuple[str, int, Tuple[Any, ...]]] = []

        self.recv_time = 0
        self.proc_time = 0
        self.running = False

        self.lock = threading.Lock()
        self.event = threading.Event()

        self.sock = socket.socket(socket.AF_INET, type=socket.SOCK_DGRAM)
        self.sock.bind(self.recv_address)
        self.sock.settimeout(self.timeout)

    def read_values(self, fmt: str, offset: int) -> Tuple[Any, ...]:
        return unpack_from(fmt, self.recv_data, offset)

    def write_values(self, fmt: str, offset: int, *args) -> None:
        pack_into(fmt, self.send_data, offset, *args)

    def reserve_values(self, fmt: str, offset: int, *args) -> None:
        self.reserved_data.append((fmt, offset, args))

    def run(self) -> None:
        receiver_thread = threading.Thread(
            target=self._run_receiver,
            name='Simulator_run_receiver',
        )

        handler_thread = threading.Thread(
            target=self._run_handler,
            name='Simulator_run_handler',
        )

        self.running = True
        receiver_thread.start()
        handler_thread.start()

        try:
            receiver_thread.join()
            handler_thread.join()
        except KeyboardInterrupt:
            print('Interrupted by keyboard.')
            self.running = False
            self.event.set()
            receiver_thread.join()
            handler_thread.join()

    def _run_receiver(self) -> None:
        buffer = bytearray(1024)

        try:
            # Unityに接続
            print(f'Connecting to the Unity Simulator {self.send_address}.')
            pack_into('<4sI', self.send_data, 0, b'ETTX', 1)
            pack_into('<II', self.send_data, 24, 512, 512)
            self.sock.sendto(self.send_data, self.send_address)

            self.sock.recvfrom_into(buffer)
            self.recv_time = unpack_from('<Q', buffer, 16)[0]
            print('Connected to the Unity Simulator.')

            while self.running:
                # Unityからデータを受信する
                self.sock.recvfrom_into(buffer)

                # 状態を更新する
                with self.lock:
                    self.recv_time = unpack_from('<Q', buffer, 16)[0]
                    self.recv_buffer[:] = buffer

                # 計算スレッドに通知
                self.event.set()
        except socket.timeout:
            print('Connection is timeout.')
        finally:
            print('Closing the connection.')
            self.running = False
            self.event.set()
            self.sock.close()

    def _run_handler(self) -> None:
        try:
            while self.event.wait(self.timeout) and self.running:
                self.event.clear()

                # 時刻を確認する
                with self.lock:
                    proc_time = (self.recv_time // self.interval) * self.interval

                    if self.proc_time == proc_time:
                        continue

                    self.proc_time = proc_time
                    self.recv_data[:] = self.recv_buffer

                # 状態を更新する
                for fmt, offset, args in self.reserved_data:
                    pack_into(fmt, self.send_data, offset, *args)

                self.reserved_data.clear()
                self.handler()

                # データをUnityに送信する
                pack_into('<QQ', self.send_data, 8, self.recv_time, self.recv_time)
                self.sock.sendto(self.send_data, self.send_address)
        except StopIteration:
            print('Stopped by handler.')
        finally:
            self.running = False


class Hub(object):
    def set_led(self, color: int) -> None:
        _get_connector().write_values('<I', 32, color)

    def get_time(self) -> float:
        return _get_connector().recv_time / 1_000_000


class Motor(object):
    def __init__(self, port: int) -> None:
        self.port = port

    def get_count(self) -> int:
        return _get_connector().read_values('<i', 288 + self.port * 4)[0]

    def reset_count(self) -> None:
        _get_connector().write_values('<i', 68 + self.port * 4, 1)
        _get_connector().reserve_values('<i', 68 + self.port * 4, 0)

    def set_pwm(self, pwm: int) -> None:
        pwm = min(max(pwm, -100), 100)
<<<<<<< HEAD
        _get_connector().write_values('<I', 36 + self.port * 4, pwm)
=======
        _write_values('<i', 36 + self.port * 4, pwm)
>>>>>>> 7f8eaf45

    def set_brake(self, brake: bool) -> None:
        _get_connector().write_values('<I', 52 + self.port * 4, int(brake))


class ColorSensor(object):
    def get_brightness(self) -> int:
        return _get_connector().read_values('<i', 44)[0]

    def get_ambient(self) -> int:
        return _get_connector().read_values('<i', 36)[0]

    def get_color_number(self) -> int:
        return _get_connector().read_values('<i', 40)[0]

    def get_raw_color(self) -> Tuple[int, int, int]:
        return _get_connector().read_values('<iii', 48)  # type:ignore


class TouchSensor(object):
    def is_pressed(self) -> bool:
        return _get_connector().read_values('<i', 144)[0] != 0


class SonarSensor(object):
    def listen(self) -> bool:
        return _get_connector().read_values('<i', 124)[0] != 0

    def get_distance(self) -> int:
        return _get_connector().read_values('<i', 120)[0]


class GyroSensor(object):
    def reset(self) -> None:
        _get_connector().write_values('<i', 84, 1)
        _get_connector().reserve_values('<i', 84, 0)

    def get_angle(self) -> int:
        return _get_connector().read_values('<i', 60)[0]

    def get_angler_velocity(self) -> int:
        return _get_connector().read_values('<i', 64)[0]<|MERGE_RESOLUTION|>--- conflicted
+++ resolved
@@ -194,11 +194,7 @@
 
     def set_pwm(self, pwm: int) -> None:
         pwm = min(max(pwm, -100), 100)
-<<<<<<< HEAD
-        _get_connector().write_values('<I', 36 + self.port * 4, pwm)
-=======
-        _write_values('<i', 36 + self.port * 4, pwm)
->>>>>>> 7f8eaf45
+        _get_connector().write_values('<i', 36 + self.port * 4, pwm)
 
     def set_brake(self, brake: bool) -> None:
         _get_connector().write_values('<I', 52 + self.port * 4, int(brake))
